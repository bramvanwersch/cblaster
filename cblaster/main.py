#!/usr/bin/env python3


import logging
import sys

from pathlib import Path


from cblaster import (
    context,
    database,
    helpers,
    local,
    remote,
    parsers,
    extract,
    extract_clusters,
    plot_clusters,
)
from cblaster.classes import Session
from cblaster.plot import plot_session, plot_gne
from cblaster.formatters import summarise_gne


logging.basicConfig(
    level=logging.INFO,
    format="[%(asctime)s] %(levelname)s - %(message)s",
    datefmt="%H:%M:%S"
)
# make sure to not configure a name otherwise a different logger instance is returned where the debug level is set
# resulting in no debug information being printed
LOG = logging.getLogger()


def gne(
    session,
    output=None,
    max_gap=100000,
    samples=100,
    scale="linear",
    plot=None,
    hide_headers=False,
    delimiter=",",
    decimals=4,
):
    """Estimate gene neighbourhood."""
    LOG.info("Starting cblaster gene neighbourhood estimation")
    LOG.info("Loading session from: %s", session)
    with open(session) as fp:
        session = Session.from_json(fp)

    LOG.info("Computing gene neighbourhood statistics")
    results = context.estimate_neighbourhood(
        session,
        max_gap=max_gap,
        samples=samples,
        scale=scale
    )
    if output:
        LOG.info("Writing GNE table to %s", output)
        summary = summarise_gne(
            results,
            hide_headers=hide_headers,
            delimiter=delimiter,
            decimals=decimals,
        )
        with open(output, "w") as f:
            f.write(summary)
    # make sure to not always serve the plot.
    if plot:
        plot_gne(results, output=plot if plot is not True else None)
    LOG.info("Done.")


def cblaster(
    query_file=None,
    query_ids=None,
    mode=None,
    database=None,
    gap=20000,
    unique=3,
    min_hits=3,
    min_identity=30,
    min_coverage=50,
    max_evalue=0.01,
    entrez_query=None,
    output=None,
    output_hide_headers=False,
    output_delimiter=None,
    output_decimals=4,
    output_sort_clusters=False,
    binary=None,
    binary_hide_headers=True,
    binary_delimiter=None,
    binary_key=len,
    binary_attr="identity",
    binary_decimals=4,
    rid=None,
    require=None,
    session_file=None,
    indent=None,
    plot=False,
    recompute=False,
    blast_file=None,
    ipg_file=None,
    hitlist_size=None,
    cpus=None,
):
    """Run cblaster.

    This function is the central workflow for the entire cblaster package.

    Arguments:
        query_file (str): Path to FASTA format query file
        query_ids (list): NCBI protein sequence identifiers
        mode (str): Search mode ('local' or 'remote')
        database (str): Search database (NCBI if remote, DIAMOND if local)
        gap (int): Maximum gap (kilobase) between cluster hits
        unique (int): Minimum number of query sequences with hits in clusters
        min_hits (int): Minimum number of hits in clusters
        min_identity (float): Minumum identity (%) cutoff
        min_coverage (float): Minumum coverage (%) cutoff
        max_evalue (float): Maximum e-value threshold
        entrez_query (str): NCBI Entrez query to filter search database
        output (str): Path to cblaster summary output file
        output_hide_headers (bool): Hide headers in summary table
        output_delimiter (str): Delimiter used in summary table
        output_decimals (int): Total decimal places in hit scores in summary table
        output_sort_clusters (bool): If the clusters in the final summary table need to sorted
        binary (str): Path to cblaster binary output file
        binary_hide_headers (bool): Hide headers in binary table
        binary_delimiter (str): Delimiter used in binary table
        binary_key (str): Key function used in binary table (len, max or sum)
        binary_attr (str): Hit attribute used for calculating cell values in binary table
        binary_decimals (int): Total decimal places in cell values in binary table
        rid (str): NCBI BLAST search request identifier (RID)
        require (list): Query sequences that must be in hit clusters
        session_file (str): Path to cblaster session JSON file
        indent (int): Total spaces to indent JSON files
        plot (str): Path to cblaster plot HTML file
        recompute (str): Path to recomputed session JSON file
        blast_file (str): path to file to save blast output
        ipg_file (str): path to file to save ipg output
        cpus (int): number of cpu's to use when blasting.
        hitlist_size (int): Number of database sequences to keep
    Returns:
        Session: cblaster search Session object
    """
    if session_file and all(Path(sf).exists() for sf in session_file):
        LOG.info("Loading session(s) %s", session_file)
        session = Session.from_files(session_file)

        if recompute:
            LOG.info("Filtering session with new thresholds")
            context.filter_session(
                session,
                min_identity,
                min_coverage,
                max_evalue,
                gap,
                unique,
                min_hits,
                require,
            )
            if recompute is not True:
                LOG.info("Writing recomputed session to %s", recompute)
                with open(recompute, "w") as fp:
                    session.to_json(fp, indent=indent)
    else:
        session = Session(
            queries=query_ids if query_ids else [],
            sequences=helpers.get_sequences(
                query_file=query_file,
                query_ids=query_ids,
            ),
            params={
                "mode": mode,
                "database": database,
                "min_identity": min_identity,
                "min_coverage": min_coverage,
                "max_evalue": max_evalue,
                "require": require,
            },
        )

        if query_file:
            # get_sequences() returns OrderedDict, so save keys to
            # preserve query order
            session.queries = list(session.sequences)
            session.params["query_file"] = query_file

        sqlite_db = None

        if mode == "local":
            LOG.info("Starting cblaster in local mode")
            sqlite_db = Path(database).with_suffix(".sqlite3")
            if not sqlite_db.exists():
                LOG.error("Could not find matching SQlite3 database, exiting")
                raise SystemExit
            results = local.search(
                database,
                sequences=session.sequences,
                min_identity=min_identity,
                min_coverage=min_coverage,
                max_evalue=max_evalue,
                blast_file=blast_file,
                cpus=cpus,
            )
        elif mode == "remote":
            LOG.info("Starting cblaster in remote mode")
            if entrez_query:
                session.params["entrez_query"] = entrez_query
            rid, results = remote.search(
                sequences=session.sequences,
                rid=rid,
                database=database,
                min_identity=min_identity,
                min_coverage=min_coverage,
                max_evalue=max_evalue,
                entrez_query=entrez_query,
                blast_file=blast_file,
                hitlist_size=hitlist_size,
            )
            session.params["rid"] = rid

        if sqlite_db:
            session.params["sqlite_db"] = str(sqlite_db)

        LOG.info("Found %i hits meeting score thresholds", len(results))
        LOG.info("Fetching genomic context of hits")

        session.organisms = context.search(
            results,
            sqlite_db=sqlite_db,
            unique=unique,
            min_hits=min_hits,
            gap=gap,
            require=require,
            ipg_file=ipg_file,
            query_sequence_order=list(session.sequences)
        )

        if session_file:
            LOG.info("Writing current search session to %s", session_file[0])
            if len(session_file) > 1:
                LOG.warning("Multiple session files specified, using first")
            with open(session_file[0], "w") as fp:
                session.to_json(fp, indent=indent)

    if binary:
        LOG.info("Writing binary summary table to %s", binary)
        session.format(
            "binary",
            open(binary, "w"),
            hide_headers=binary_hide_headers,
            delimiter=binary_delimiter,
            key=binary_key,
            attr=binary_attr,
            decimals=binary_decimals,
        )

    LOG.info("Writing summary to %s", "stdout" if output == sys.stdout else output)
    results = session.format(
        "summary",
        fp=open(output, "w") if output else sys.stdout,
        hide_headers=output_hide_headers,
        delimiter=output_delimiter,
        decimals=output_decimals,
        sort_clusters=output_sort_clusters,
    )

    if plot:
        plot = None if plot is True else plot
        plot_session(session, output=plot)

    LOG.info("Done.")
    return session


def main():
    """cblaster entry point."""
    args = parsers.parse_args(sys.argv[1:])

    if args.debug:
        LOG.setLevel(logging.DEBUG)

    if args.subcommand == "makedb":
        database.makedb(
            args.paths,
            database=args.name,
            cpus=args.cpus,
            batch=args.batch,
            force=args.force,
        )

    elif args.subcommand == "search":
        cblaster(
            query_file=args.query_file,
            query_ids=args.query_ids,
            mode=args.mode,
            database=args.database,
            gap=args.gap,
            unique=args.unique,
            min_hits=args.min_hits,
            require=args.require,
            min_identity=args.min_identity,
            min_coverage=args.min_coverage,
            max_evalue=args.max_evalue,
            entrez_query=args.entrez_query,
            output=args.output,
            output_hide_headers=args.output_hide_headers,
            output_delimiter=args.output_delimiter,
            output_decimals=args.output_decimals,
            output_sort_clusters=args.sort_clusters,
            binary=args.binary,
            binary_hide_headers=args.binary_hide_headers,
            binary_delimiter=args.binary_delimiter,
            binary_key=args.binary_key,
            binary_attr=args.binary_attr,
            binary_decimals=args.binary_decimals,
            rid=args.rid,
            session_file=args.session_file,
            indent=args.indent,
            recompute=args.recompute,
            plot=args.plot,
            blast_file=args.blast_file,
            ipg_file=args.ipg_file,
            hitlist_size=args.hitlist_size,
            cpus=args.cpus,
        )

    elif args.subcommand == "gui":
        from cblaster.gui.main import cblaster_gui
        cblaster_gui()

    elif args.subcommand == "gne":
        gne(
            args.session,
            args.output,
            max_gap=args.max_gap,
            samples=args.samples,
            scale=args.scale,
            delimiter=args.delimiter,
            hide_headers=args.hide_headers,
            decimals=args.decimals,
            plot=args.plot,
        )

    elif args.subcommand == "extract":
        extract.extract(
            args.session,
            extract_seqs=args.extract_sequences,
            output=args.output,
            queries=args.queries,
            organisms=args.organisms,
            scaffolds=args.scaffolds,
            name_only=args.name_only,
            delimiter=args.delimiter,
        )

    elif args.subcommand == "extract_clusters":
        extract_clusters.extract_clusters(
            args.session,
            args.output,
            prefix=args.prefix,
            cluster_numbers=args.clusters,
            score_threshold=args.score_threshold,
            organisms=args.organisms,
            scaffolds=args.scaffolds,
            format_=args.format,
            max_clusters=args.maximum_clusters,
        )

    elif args.subcommand == "plot_clusters":
        plot_clusters.plot_clusters(
            session=args.session,
            cluster_numbers=args.clusters,
            score_threshold=args.score_threshold,
            organisms=args.organisms,
            scaffolds=args.scaffolds,
            plot_outfile=args.output,
<<<<<<< HEAD
        )

    elif args.subcommand == "plot_clusters":
        plot_clusters.plot_clusters(
            session=args.session,
            cluster_numbers=args.clusters,
            score_threshold=args.score_threshold,
            organisms=args.organisms,
            scaffolds=args.scaffolds,
            plot_outfile=args.output,
=======
>>>>>>> d2461b5e
            max_clusters=args.maximum_clusters,
        )


if __name__ == "__main__":
    main()<|MERGE_RESOLUTION|>--- conflicted
+++ resolved
@@ -380,20 +380,6 @@
             organisms=args.organisms,
             scaffolds=args.scaffolds,
             plot_outfile=args.output,
-<<<<<<< HEAD
-        )
-
-    elif args.subcommand == "plot_clusters":
-        plot_clusters.plot_clusters(
-            session=args.session,
-            cluster_numbers=args.clusters,
-            score_threshold=args.score_threshold,
-            organisms=args.organisms,
-            scaffolds=args.scaffolds,
-            plot_outfile=args.output,
-=======
->>>>>>> d2461b5e
-            max_clusters=args.maximum_clusters,
         )
 
 
