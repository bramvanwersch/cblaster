"""Argument parsers."""


import argparse
import builtins
from pathlib import Path
import os
from multiprocessing import cpu_count

from cblaster import __version__


NCBI_DATABASES = ("nr", "refseq_protein", "swissprot", "pdbaa")


def full_path(file_path, *acces_modes, dir=False):
    """Test if a file path or directory exists and has the correct permissions and create a full path
    For reading acces the file has to be pressent and there has to be read acces. For writing acces the directory with
    the file has to be present and there has to be write acces in that directory.
    Args:
        file_path (str): relative or absoluete path to a file
        acces_modes (List): a list of integers of acces modes for which at least one should be allowed
        dir (bool): if the path is to a directory or not
    Returns:
        A string that is the full path to the provided file_path
    Raises:
        argparse.ArgumentTypeError when the provided path does not exist or the file does not have the correct
        permissions to be accessed
    """
    full_file_path = Path(file_path).absolute().resolve()
    failed_path = failed_acces = False
    for acces_mode in acces_modes:
        if not dir and full_file_path.is_file() or (acces_mode == os.W_OK and full_file_path.parent.is_dir()):
            if os.access(full_file_path, acces_mode) or \
                    (acces_mode == os.W_OK and os.access(full_file_path.parent, acces_mode)):
                return str(full_file_path)
            else:
                failed_acces = True
        elif dir and full_file_path.is_dir():
            if os.access(full_file_path, acces_mode):
                return str(full_file_path)
        else:
            failed_path = True
    if failed_path:
        raise argparse.ArgumentTypeError(f"Invalid path: '{file_path}'.")
    elif failed_acces:
        raise argparse.ArgumentTypeError(f"Invalid acces for path: {file_path}.")


def full_database_path(database, *acces_modes):
    """Make sure the database path is also correct, but do not check when providing one of the NCBI databases
    Args:
        database (str): a string that is the path to the database creation files or a NCBI database identifier
        acces_modes (List): a list of integers of acces modes for which at least one should be allowed
    Returns:
        a string that is the full path to the database file or a NCBI database identifier
    """
    if database not in NCBI_DATABASES:
        try:
            return full_path(database, *acces_modes)
        except argparse.ArgumentTypeError as e:
            raise type(e)(str(e) + f" Or use one of the following databases {', '.join(NCBI_DATABASES)}"
                                   f" when running in remote mode")
    return database


def max_cpus(value):
    """
    Ensure that the cpu's do not go above the available amount. Setting to high cpu's will crash database creation
    badly

    Args:
        value(int): number of cpu's as provided by the user
    Returns:
        value as an integer with 1 <= value <= multiprocessing.cpu_count()
    """
    try:
        value = int(value)
    except ValueError:
        raise argparse.ArgumentTypeError("Invalid 'int' value: f")
    value = max(1, min(value, cpu_count()))
    return value


def add_makedb_subparser(subparsers):
    makedb = subparsers.add_parser(
        "makedb",
        help="Generate local databases from genome files"
    )
    makedb.add_argument(
        "paths",
        type=lambda x: full_path(x, os.R_OK),
        help="Path/s to genome files to use when building local databases",
        nargs="+",
    )
    makedb.add_argument(
        "-n",
        "--name",
        required=True,
        help="Name to use when building sqlite3/diamond databases (with extensions"
             " .sqlite3 and .dmnd, respectively)",
    )
    makedb.add_argument(
        "-cp",
        "--cpus",
        type=max_cpus,
        help="Number of CPUs to use when parsing genome files. By default, all"
             " available cores will be used.",
    )
    makedb.add_argument(
        "-b",
        "--batch",
        type=int,
        help="Number of genome files to parse before saving them in the local"
             " database. Useful when encountering memory issues with large/many"
             " files. By default, all genome files will be parsed at once."
    )
    makedb.add_argument(
        "-f",
        "--force",
        action="store_true",
        help="Overwrite pre-existing files, if any"
    )


def add_gui_subparser(subparsers):
    subparsers.add_parser("gui", help="Launch cblaster GUI")


def add_input_group(search):
    group = (
        search
        .add_argument_group("Input")
        .add_mutually_exclusive_group()
    )
    group.add_argument(
        "-qf",
        "--query_file",
        type=lambda x: full_path(x, os.R_OK),
        help="Path to FASTA file containing protein sequences to be searched",
    )
    group.add_argument(
        "-qi",
        "--query_ids",
        nargs="+",
        help="A collection of valid NCBI sequence identifiers to be searched",
    )
    group.add_argument(
        "-qp",
        "--query_profiles",
        nargs="+",
        help="A collection of valid Pfam profile identifiers to be searched",
    )


def add_output_arguments(group):
    group.add_argument(
        "-o",
        "--output",
        type=lambda x: full_path(x, os.W_OK),
        help="Write results to file",
    )
    group.add_argument(
        "-ohh",
        "--output_hide_headers",
        action="store_true",
        help="Hide headers when printing result output."
    )
    group.add_argument(
        "-ode",
        "--output_delimiter",
        help="Delimiter character to use when printing result output.",
        default=None,
    )
    group.add_argument(
        "-odc",
        "--output_decimals",
        type=int,
        help="Total decimal places to use when printing score values",
        default=4,
    )
    group.add_argument(
        "-osc",
        "--sort_clusters",
        action="store_true",
        help="Sorts the clusters of the final output on score. This means that clusters of the same organism are not"
             " neccesairily close together in the output."
    )


def add_binary_arguments(group):
    group.add_argument(
        "-b",
        "--binary",
        type=lambda x: full_path(x, os.W_OK),
        help="Generate a binary table.",
    )
    group.add_argument(
        "-bhh",
        "--binary_hide_headers",
        action="store_true",
        help="Hide headers in the binary table.",
    )
    group.add_argument(
        "-bde",
        "--binary_delimiter",
        help="Delimiter used in binary table (def. none = human readable).",
        default=None,
    )
    group.add_argument(
        "-bkey",
        "--binary_key",
        help="Key function used when generating binary table cell values.",
        default="len",
        choices=["len", "max", "sum"],
    )
    group.add_argument(
        "-bat",
        "--binary_attr",
        help="Hit attribute used when generating binary table cell values.",
        default="identity",
        choices=["identity", "coverage", "bitscore", "evalue"],
    )
    group.add_argument(
        "-bdc",
        "--binary_decimals",
        help="Total decimal places to use when printing score values",
        default=4,
    )


def add_output_group(search):
    group = search.add_argument_group("Output")

    add_output_arguments(group)
    add_binary_arguments(group)

    group.add_argument(
        "-p",
        "--plot",
        nargs="?",
        const=True,
        default=False,
        type=lambda x: full_path(x, os.W_OK),
        help="Generate a cblaster plot. If this argument is specified with no"
             " file name, the plot will be served using Python's HTTP server. If a"
             " file name is specified, a static HTML file will be generated at that"
             " path."
    )
    group.add_argument(
        "--blast_file",
        type=lambda x: full_path(x, os.W_OK),
        help="Save BLAST/DIAMOND hit table to file"
    )
    group.add_argument(
        "--ipg_file",
        type=lambda x: full_path(x, os.W_OK),
        help="Save IPG table to file (only if --mode remote)"
    )


def add_searching_group(search):
    group = search.add_argument_group("Searching")
    group.add_argument(
        "-m",
        "--mode",
        help="cblaster search mode",
        choices=["local", "remote", "hmm", "combi_local", "combi_remote"],
        default="remote",
    )
    group.add_argument(
        "-db",
        "--database",
        default="nr",
<<<<<<< HEAD
        nargs="+",
        type=lambda x: full_database_path(x, os.R_OK),
        help="Database to be searched. This should be either a path to a local"
        " DIAMOND database (if 'local' is passed to --mode) or a valid NCBI"
        " database name (def. nr)"
        " For the hmm search mode a path to a local Fasta or genbanck database"
        " is required",
=======
        type=lambda x: full_database_path(x, os.R_OK),
        help="Database to be searched. This should be either a path to a local"
             " DIAMOND database (if 'local' is passed to --mode) or a valid NCBI"
             " database name (def. nr)",
>>>>>>> d2461b5e
    )
    group.add_argument(
        "-cp",
        "--cpus",
        type=int,
        help="Number of CPUs to use in local search. By default, all"
             " available cores will be used.",
<<<<<<< HEAD
    )
    group.add_argument(
        "-pfam",
        "--database_pfam",
        help="Path to Pfam database, if not present it will save db there"
        " This option is required when running hmm or combi search mode",
    )
    group.add_argument(
        "-jdb",
        "--json_db",
        help="Path to local JSON database created using cblaster makedb. If this"
        " argument is provided, genomic context will be fetched from this database"
        " instead of through NCBI IPG."
        "Required for local, hmm and combi searches",
=======
>>>>>>> d2461b5e
    )
    group.add_argument(
        "-eq",
        "--entrez_query",
        help="An NCBI Entrez search term for pre-search filtering of an NCBI database"
             " when using command line BLASTp (i.e. only used if 'remote' is passed to"
             ' --mode); e.g. "Aspergillus"[organism]',
    )
    group.add_argument(
        "--rid",
        help="Request Identifier (RID) for a web BLAST search. This is only used"
             " if 'remote' is passed to --mode. Useful if you have previously run a web BLAST"
             " search and want to directly retrieve those results instead of running a new"
             " search.",
    )
    group.add_argument(
        "-s",
        "--session_file",
        nargs="*",
        type=lambda x: full_path(x, os.R_OK, os.W_OK),
        help="Load session from JSON. If the specified file does not exist, "
             "the results of the new search will be saved to this file.",
    )
    group.add_argument(
        "-rcp",
        "--recompute",
        nargs="?",
        const=True,
        default=False,
        type=lambda x: full_path(x, os.W_OK),
        help="Recompute previous search session using new thresholds. The filtered"
             " session will be written to the file specified by this argument. If this"
             " argument is specified with no value, the session will be filtered but"
             " not saved (e.g. for plotting purposes).",
    )
    group.add_argument(
        "-hs",
        "--hitlist_size",
        type=int,
        default=5000,
        help="Maximum total hits to save from a remote BLAST search (def. 5000). Setting"
             " this value too low may result in missed hits/clusters."
    )


def add_clustering_group(search):
    group = search.add_argument_group("Clustering")
    group.add_argument(
        "-g",
        "--gap",
        type=int,
        default=20000,
        help="Maximum allowed intergenic distance (bp) between conserved hits to"
             " be considered in the same block (def. 20000)",
    )
    group.add_argument(
        "-u",
        "--unique",
        type=int,
        default=3,
        help="Minimum number of unique query sequences that must be conserved"
             " in a hit cluster (def. 3)",
    )
    group.add_argument(
        "-mh",
        "--min_hits",
        type=int,
        default=3,
        help="Minimum number of hits in a cluster (def. 3)",
    )
    group.add_argument(
        "-r",
        "--require",
        nargs="+",
        help="Names of query sequences that must be represented in a hit cluster",
    )


def add_filtering_group(search):
    group = search.add_argument_group("Filtering")
    group.add_argument(
        "-me",
        "--max_evalue",
        type=float,
        default=0.01,
        help="Maximum e-value for a BLAST hit to be saved (def. 0.01)",
    )
    group.add_argument(
        "-mi",
        "--min_identity",
        type=float,
        default=30,
        help="Minimum percent identity for a BLAST hit to be saved (def. 30)",
    )
    group.add_argument(
        "-mc",
        "--min_coverage",
        type=float,
        default=50,
        help="Minimum percent query coverage for a BLAST hit to be saved (def. 50)",
    )


def add_search_subparser(subparsers):
    search = subparsers.add_parser(
        "search",
        help="Start a local/remote cblaster search",
        description="Remote/local cblaster searches.",
        epilog="Example usage\n-------------\n"
               "Run a remote cblaster search, save the session and generate a plot:\n"
               "  $ cblaster search -qf query.fa -s session.json -p\n\n"
               "Recompute a search session with new parameters:\n"
               "  $ cblaster search -s session.json -rcp new.json -u 4 -g 40000\n\n"
               "Merge multiple search sessions:\n"
               "  $ cblaster search -s one.json two.json three.json -rcp merged.json\n\n"
               "Perform a local search:\n"
               "  $ cblaster makedb $(ls folder/*.gbk) mydb\n"
               "  $ cblaster search -qf query.fa -db mydb.dmnd -jdb mydb.json\n\n"
               "Save plot as a static HTML file:\n"
               "  $ cblaster search -s session.json -p gne.html\n\n"
               "Kitchen sink example:\n"
               "  $ cblaster search --query_file query.fa \\ \n"
               "      --session_file session.json \\ \n"
               "      --plot my_plot.html \\ \n"
               "      --output summary.csv --output_decimals 2 \\ \n"
               "      --binary abspres.csv --binary_delimiter \",\" \\ \n"
               "      --entrez_query \"Aspergillus\"[orgn] \\ \n"
               "      --max_evalue 0.05 --min_identity 50 --min_coverage 70 \\ \n"
               "      --gap 50000 --unique 2 --min_hits 3 --require Gene1 Gene2\n\n"
               "Cameron Gilchrist, 2020",
        formatter_class=argparse.RawDescriptionHelpFormatter,
    )
    add_input_group(search)
    add_output_group(search)
    add_searching_group(search)
    add_clustering_group(search)
    add_filtering_group(search)


def add_gne_output_group(parser):
    group = parser.add_argument_group("Output")
    group.add_argument(
        "-o",
        "--output",
        type=lambda x: full_path(x, os.W_OK),
        help="Write results to file",
    )
    group.add_argument(
        "-hh",
        "--hide_headers",
        action="store_true",
        help="Hide headers when printing result output."
    )
    group.add_argument(
        "-d",
        "--delimiter",
        help="Delimiter character to use when printing result output.",
        default=None,
    )
    group.add_argument(
        "-e",
        "--decimals",
        type=int,
        help="Total decimal places to use when printing score values",
        default=4,
    )
    group.add_argument(
        "-p",
        "--plot",
        nargs='?',
        const=True,
        default=False,
        type=lambda x: full_path(x, os.W_OK),
        help="Specify this argument without value to dynamically serve te plot. If a file location is provided"
             " the plot will be saved there."
    )


def add_gne_params_group(parser):
    group = parser.add_argument_group("Parameters")
    group.add_argument(
        "--max_gap",
        type=int,
        default=100000,
        help="Maximum intergenic distance (def. 100000)"
    )
    group.add_argument(
        "--samples",
        type=int,
        default=100,
        help="Total samples taken from max_gap (def. 100)"
    )
    group.add_argument(
        "--scale",
        choices=["linear", "log"],
        default="linear",
        help="Draw sampling values from a linear or log scale (def. linear)"
    )


def add_gne_subparser(subparsers):
    gne = subparsers.add_parser(
        "gne",
        help="Perform gene neighbourhood estimation",
        description="Gene neighbourhood estimation.\n"
                    "Repeatedly recomputes homologue clusters with different --gap values.",
        formatter_class=argparse.RawDescriptionHelpFormatter,
        epilog="Example usage\n-------------\n"
               "Maximum gap value 200Kbp, with 200 evenly distributed gap values:\n"
               "  $ cblaster gne session.json --max_gap 200000 --samples 200 --scale linear\n\n"
               "Draw gap values from a log scale (gaps increase as values increase):\n"
               "  $ cblaster gne session.json --scale log\n\n"
               "Save delimited tabular output:\n"
               "  $ cblaster gne session.json --output gne.csv --delimiter \",\"\n\n"
               "Save plot as a static HTML file:\n"
               "  $ cblaster gne session.json -p gne.html\n\n"
               "Cameron Gilchrist, 2020",
    )
    gne.add_argument(
        "session",
        type=lambda x: full_path(x, os.R_OK),
        help="cblaster session file"
    )
    add_gne_params_group(gne)
    add_gne_output_group(gne)


def add_extract_subparser(subparsers):
    parser = subparsers.add_parser(
        "extract",
        help="Extract hit sequences from session files",
        description="Extract information from session files",
        epilog="Example usage\n-------------\n"
               "Extract names of sequences matching a specific query:\n"
               "  $ cblaster extract session.json -q \"Query1\"\n\n"
               "Extract, download from NCBI and write to file in FASTA format:\n"
               "  $ cblaster extract session.json -q \"Query1\" -d -o output.fasta\n\n"
               "Extract only from specific organisms (regular expressions):\n"
               "  $ cblaster extract session.json -or \"Aspergillus.*\" \"Penicillium.*\"\n\n"
               "Generate delimited table (CSV) of all hits in clusters:\n"
               "  $ cblaster extract session.json -de \",\"\n\n"
               "Cameron Gilchrist, 2020",
        formatter_class=argparse.RawDescriptionHelpFormatter,
    )
    parser.add_argument("session", help="cblaster session file")

    fil = parser.add_argument_group("Filters")
    fil.add_argument(
        "-q",
        "--queries",
        help="IDs of query sequences",
        nargs="+"
    )
    fil.add_argument(
        "-or",
        "--organisms",
        help="Organism names, accepts regular expressions",
        nargs="+"
    )
    fil.add_argument(
        "-sc",
        "--scaffolds",
        help="Scaffold names/ranges, in the form scaffold_name:start-stop",
        nargs="+"
    )

    out = parser.add_argument_group("Output")
    out.add_argument(
        "-o",
        "--output",
        help="Output file name"
    )
    out.add_argument(
        "-es",
        "--extract_sequences",
        help="Extract protein sequences for all extracted proteins. The resulting summary will"
             "have a fasta format.",
        action="store_true",
    )
    out.add_argument(
        "-no",
        "--name_only",
        help="Do not save sequence descriptions (i.e. no genomic coordinates)",
        action="store_true",
    )
    out.add_argument(
        "-de",
        "--delimiter",
        help="Sequence description delimiter"
    )


def add_extract_clusters_subparser(subparsers):
    parser = subparsers.add_parser(
        "extract_clusters",
        help="Extract clusters from a session file in genbank format",
        description="Extract clusters from a session file",
        epilog="Example usage\n-------------\n"
               "Extract all clusters (carfull this can take a while for a remote session):\n"
               "  $ cblaster extract_clusters session.json -o example_directory\n\n"
               "Extract cluster 1 trough 10 and cluster 25 (these numbers can be found in the summary file of the "
               "'search' command):\n"
               "  $ cblaster extract_clusters session.json -c 1-10 25 -o example_directory\n\n"
               "Extract only from a specific organisms (regular expressions):\n"
               "  $ cblaster extract_clusters session.json -or \"Aspergillus.*\" \"Penicillium.*\" "
               "-o example_directory\n\n"
               "Extract only clusters from a specific range on scaffold_123 and all clusters on scaffold_234:\n"
               "  $ cblaster extract_clusters session.json -sc scaffold_123:1-80000 scaffold_234 -o "
               "example_directory\n\n"
               "Cameron Gilchrist, 2020",
        formatter_class=argparse.RawDescriptionHelpFormatter,
    )
    parser.add_argument(
        "session",
        type=lambda x: full_path(x, os.R_OK),
        help="cblaster session file"
    )

    filter_parser = parser.add_argument_group("Filters")
    filter_parser.add_argument(
        "-c",
        "--clusters",
        help="Cluster numbers/ ranges provided by the summary file of the 'search' command.",
        nargs="+"
    )
    filter_parser.add_argument(
        "-st",
        "--score_threshold",
        help="Minimum score of a cluster in order to be included",
        type=float
    )
    filter_parser.add_argument(
        "-or",
        "--organisms",
        help="Organism names (can be regex patterns)",
        nargs="+"
    )
    filter_parser.add_argument(
        "-sc",
        "--scaffolds",
        help="Scaffold names/ranges e.g name:start-stop. Only clusters fully within the range are selected.",
        nargs="+"
    )

    output = parser.add_argument_group("Output options")
    output.add_argument(
        "-o",
        "--output",
        type=lambda x: full_path(x, os.W_OK, dir=True),
        help="Output directory for the clusters",
        required=True
    )
    output.add_argument(
        "-pf",
        "--prefix",
        help="Start of the name for each cluster file, the base name is 'cluster_clutser_number' e.g. cluster1",
        default=""
    )
    output.add_argument(
        "-f",
        "--format",
        choices=["genbank", "bigscape"],
        help="The format of the resulting files. The options are genbank and bigscape",
        default="genbank"
    )
    output.add_argument(
        "-mc",
        "--maximum_clusters",
        type=int,
        default=50,
        help="The maximum amount of clusters that will be extracted. Ordered on score (def. 50)"
    )


def add_plot_clusters_subparser(subparsers):
    parser = subparsers.add_parser(
        "plot_clusters",
        help="Plot clusters using clinker",
        description="Plot clusters of a session",
        epilog="Example usage\n-------------\n"
               "Minimum working example:\n"
               " $ cblaster plot_clusters session.json\n\n"
               "Plot cluster 1 trough 10 and cluster 25 (these numbers can be"
               "found in the summary file of the 'search' command):\n"
               " $ cblaster plot_clusters session.json -c 1-10 25 -o plot.html\n\n"
               "Plot only from specific organisms (regular expressions):\n"
               " $ cblaster plot_clusters session.json -or \"Aspergillus.*\" \"Penicillium.*\" -o plot.html\n\n"
               "Plot only clusters from a specific range on scaffold_123 and all clusters on scaffold_234:\n"
               "  $ cblaster plot_clusters session.json -sc scaffold_123:1-80000 scaffold_234 -o plot.html\n\n"
               "Cameron Gilchrist, 2020",
        formatter_class=argparse.RawDescriptionHelpFormatter,
    )

    parser.add_argument(
        "session",
        type=lambda x: full_path(x, os.R_OK),
        help="cblaster session file"
    )

    filter_parser = parser.add_argument_group("Filters")
    filter_parser.add_argument(
        "-c",
        "--clusters",
        help="Cluster numbers/ ranges provided by the summary file of the 'search' command.",
        nargs="+"
    )
    filter_parser.add_argument(
        "-st",
        "--score_threshold",
        help="Minimum score of a cluster to be included",
        type=float
    )
    filter_parser.add_argument(
        "-or",
        "--organisms",
        help="Organism names",
        nargs="+"
    )
    filter_parser.add_argument(
        "-sc",
        "--scaffolds",
        help="Scaffold names/ranges",
        nargs="+"
    )

    output = parser.add_argument_group("Output options")
    output.add_argument(
        "-o",
        "--output",
        type=lambda x: full_path(x, os.W_OK),
        help="Location were to store the plot file."
    )
    output.add_argument(
        "-mc",
        "--maximum_clusters",
        type=int,
        default=50,
        help="The maximum amount of clusters that will be plotted. Ordered on score (def. 50)"
    )
<<<<<<< HEAD


def add_plot_clusters_subparser(subparsers):
    parser = subparsers.add_parser(
        "plot_clusters",
        help="Plot clusters in genbank files using clinker",
        description="Plot clusters in genbank files",
        epilog="Example usage\n-------------\n"
        "Plot all the clusters:\n"
        " $ cblaster plot_clusters -s session.json -o plot.html\n\n"
        "Plot cluster 1 trough 10 and cluster 25 (these numbers can be\n"
        "found in the summary file of the 'search' command):\n"
        " $ cblaster plot_clusters -s session.json -c 1-10 25 -o plot.html\n\n"
        "Plot clusters located in genabnk files:\n"
        " $ cblaster plot_clusters -cf ..\\genbank_directory genbank_file.gb -c 1-10 25 -o plot.html\n\n"
        "Plot only from specific organisms (regular expressions):\n"
        " $ cblaster plot_clusters -s session.json -or \"Aspergillus.*\" \"Penicillium.*\" -o plot.html\n\n"
        "Plot and allign clusters (carefull alligning a lot of clusters can take a while):\n"
        " $ cblaster plot_clusters -s session.json -a -o plot.html\n\n"
        "Cameron Gilchrist, 2020",
        formatter_class=argparse.RawDescriptionHelpFormatter,
    )

    main_input_group = parser.add_argument_group("Required arguments(mutualy exclusive)")
    main_arguments = main_input_group.add_mutually_exclusive_group(required=True)
    main_arguments.add_argument("-s", "--session", help="cblaster session file")
    main_arguments.add_argument("-f", "--files", help="Genbank files and/or directories", nargs="+")

    fil = parser.add_argument_group("Filters")
    fil.add_argument("-c", "--clusters", help="Cluster numbers/ ranges provided by the summary file of the"
                                              " 'search' command.", nargs="+")
    fil.add_argument("-st", "--score_threshold", help="Minimum score of a cluster to be included", type=float)
    fil.add_argument("-or", "--organisms", help="Organism names", nargs="+")
    fil.add_argument("-sc", "--scaffolds", help="Scaffold names/ranges", nargs="+")

    # arguments of clinker
    alignment = parser.add_argument_group("Alignment options")
    alignment.add_argument(
        "-a",
        "--align",
        help="Allign clusters",
        action="store_true",
    )
    alignment.add_argument(
        "-i",
        "--identity",
        help="Minimum alignment sequence identity",
        type=float,
        default=0.3
    )

    output = parser.add_argument_group("Output options")
    output.add_argument(
        "-o",
        "--output",
        required=True,
        help="Location were to store the plot file."
    )
    output.add_argument("-ao", "--allignment_out", help="Save alignments to file")
=======
>>>>>>> d2461b5e


def get_parser():
    parser = argparse.ArgumentParser(
        "cblaster",
        description="cblaster finds co-located sequence homologues.\n"
                    "Documentation available at https://cblaster.readthedocs.io\n"
                    "Type -h/--help after either subcommand for full description of"
                    " available arguments.",
        epilog="Cameron Gilchrist, 2020",
        formatter_class=argparse.RawDescriptionHelpFormatter,
    )
    parser.add_argument("--version", action="version", version="%(prog)s " + __version__)
    parser.add_argument("-d", "--debug", help="Print debugging information", action="store_true")
    parser.add_argument(
        "-i",
        "--indent",
        help="Total spaces to use as indent in JSON file (def. None)",
        type=int,
        default=None,
    )
    subparsers = parser.add_subparsers(dest="subcommand")
    add_gui_subparser(subparsers)
    add_makedb_subparser(subparsers)
    add_search_subparser(subparsers)
    add_gne_subparser(subparsers)
    add_extract_subparser(subparsers)
    add_extract_clusters_subparser(subparsers)
    add_plot_clusters_subparser(subparsers)
    return parser


def parse_args(args):
    parser = get_parser()
    arguments = parser.parse_args(args)

    if not arguments.subcommand:
        parser.print_help()
        raise SystemExit

    if arguments.subcommand in ("gui", "makedb", "gne", "extract", "extract_clusters", "plot_clusters"):
        return arguments

    if arguments.mode == "remote":
        if arguments.database not in NCBI_DATABASES:
            parser.error(f"Valid databases are: {', '.join(NCBI_DATABASES)}")
    else:
        for arg in ["entrez_query", "rid"]:
            if getattr(arguments, arg):
                parser.error(f"--{arg} can only be used when --mode is 'remote'")

    # Convert key to its corresponding builtin function
    arguments.binary_key = getattr(builtins, arguments.binary_key)

    if arguments.recompute and not arguments.session_file:
        parser.error("--recompute requires --session_file")

    return arguments<|MERGE_RESOLUTION|>--- conflicted
+++ resolved
@@ -272,7 +272,6 @@
         "-db",
         "--database",
         default="nr",
-<<<<<<< HEAD
         nargs="+",
         type=lambda x: full_database_path(x, os.R_OK),
         help="Database to be searched. This should be either a path to a local"
@@ -280,12 +279,7 @@
         " database name (def. nr)"
         " For the hmm search mode a path to a local Fasta or genbanck database"
         " is required",
-=======
-        type=lambda x: full_database_path(x, os.R_OK),
-        help="Database to be searched. This should be either a path to a local"
-             " DIAMOND database (if 'local' is passed to --mode) or a valid NCBI"
-             " database name (def. nr)",
->>>>>>> d2461b5e
+
     )
     group.add_argument(
         "-cp",
@@ -293,7 +287,6 @@
         type=int,
         help="Number of CPUs to use in local search. By default, all"
              " available cores will be used.",
-<<<<<<< HEAD
     )
     group.add_argument(
         "-pfam",
@@ -308,8 +301,6 @@
         " argument is provided, genomic context will be fetched from this database"
         " instead of through NCBI IPG."
         "Required for local, hmm and combi searches",
-=======
->>>>>>> d2461b5e
     )
     group.add_argument(
         "-eq",
@@ -749,68 +740,6 @@
         default=50,
         help="The maximum amount of clusters that will be plotted. Ordered on score (def. 50)"
     )
-<<<<<<< HEAD
-
-
-def add_plot_clusters_subparser(subparsers):
-    parser = subparsers.add_parser(
-        "plot_clusters",
-        help="Plot clusters in genbank files using clinker",
-        description="Plot clusters in genbank files",
-        epilog="Example usage\n-------------\n"
-        "Plot all the clusters:\n"
-        " $ cblaster plot_clusters -s session.json -o plot.html\n\n"
-        "Plot cluster 1 trough 10 and cluster 25 (these numbers can be\n"
-        "found in the summary file of the 'search' command):\n"
-        " $ cblaster plot_clusters -s session.json -c 1-10 25 -o plot.html\n\n"
-        "Plot clusters located in genabnk files:\n"
-        " $ cblaster plot_clusters -cf ..\\genbank_directory genbank_file.gb -c 1-10 25 -o plot.html\n\n"
-        "Plot only from specific organisms (regular expressions):\n"
-        " $ cblaster plot_clusters -s session.json -or \"Aspergillus.*\" \"Penicillium.*\" -o plot.html\n\n"
-        "Plot and allign clusters (carefull alligning a lot of clusters can take a while):\n"
-        " $ cblaster plot_clusters -s session.json -a -o plot.html\n\n"
-        "Cameron Gilchrist, 2020",
-        formatter_class=argparse.RawDescriptionHelpFormatter,
-    )
-
-    main_input_group = parser.add_argument_group("Required arguments(mutualy exclusive)")
-    main_arguments = main_input_group.add_mutually_exclusive_group(required=True)
-    main_arguments.add_argument("-s", "--session", help="cblaster session file")
-    main_arguments.add_argument("-f", "--files", help="Genbank files and/or directories", nargs="+")
-
-    fil = parser.add_argument_group("Filters")
-    fil.add_argument("-c", "--clusters", help="Cluster numbers/ ranges provided by the summary file of the"
-                                              " 'search' command.", nargs="+")
-    fil.add_argument("-st", "--score_threshold", help="Minimum score of a cluster to be included", type=float)
-    fil.add_argument("-or", "--organisms", help="Organism names", nargs="+")
-    fil.add_argument("-sc", "--scaffolds", help="Scaffold names/ranges", nargs="+")
-
-    # arguments of clinker
-    alignment = parser.add_argument_group("Alignment options")
-    alignment.add_argument(
-        "-a",
-        "--align",
-        help="Allign clusters",
-        action="store_true",
-    )
-    alignment.add_argument(
-        "-i",
-        "--identity",
-        help="Minimum alignment sequence identity",
-        type=float,
-        default=0.3
-    )
-
-    output = parser.add_argument_group("Output options")
-    output.add_argument(
-        "-o",
-        "--output",
-        required=True,
-        help="Location were to store the plot file."
-    )
-    output.add_argument("-ao", "--allignment_out", help="Save alignments to file")
-=======
->>>>>>> d2461b5e
 
 
 def get_parser():
